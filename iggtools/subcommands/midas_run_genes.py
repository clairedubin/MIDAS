#!/usr/bin/env python3
import json
import os
import multiprocessing
from operator import itemgetter

from collections import defaultdict
from itertools import repeat
import numpy as np
from pysam import AlignmentFile  # pylint: disable=no-name-in-module

from iggtools.common.argparser import add_subcommand
from iggtools.common.utils import tsprint, InputStream, OutputStream, select_from_tsv, command, multiprocessing_map, multithreading_map, num_physical_cores, cat_files
from iggtools.common.bowtie2 import build_bowtie2_db, bowtie2_align, samtools_index, bowtie2_index_exists, _keep_read
from iggtools.models.midasdb import MIDAS_DB
from iggtools.params.schemas import genes_summary_schema, genes_coverage_schema, format_data, DECIMALS6, genes_chunk_summary_schema, genes_are_markers_schema
<<<<<<< HEAD
from iggtools.models.sample import Sample, create_local_dir
=======
from iggtools.models.sample import Sample
>>>>>>> 9003faf0
from iggtools.models.species import Species, parse_species


DEFAULT_MARKER_DEPTH = 5.0
DEFAULT_MARKER_MEDIAN_DEPTH = 0

DEFAULT_ALN_MAPID = 94.0
DEFAULT_ALN_MAPQ = 2
DEFAULT_ALN_COV = 0.75
DEFAULT_ALN_READQ = 20

DEFAULT_SITE_DEPTH = 2

DEFAULT_CHUNK_SIZE = 50000
DEFAULT_MAX_FRAGLEN = 5000


def register_args(main_func):
    subparser = add_subcommand('midas_run_genes', main_func, help='Metagenomic pan-genome profiling')

    subparser.add_argument('midas_outdir',
                           type=str,
                           help="""Path to directory to store results.  Name should correspond to unique sample identifier.""")
    subparser.add_argument('--sample_name',
                           dest='sample_name',
                           required=True,
                           help="Unique sample identifier")
    subparser.add_argument('-1',
                           dest='r1',
                           required=True,
                           help="FASTA/FASTQ file containing 1st mate if using paired-end reads.  Otherwise FASTA/FASTQ containing unpaired reads.")
    subparser.add_argument('-2',
                           dest='r2',
                           help="FASTA/FASTQ file containing 2nd mate if using paired-end reads.")

    # Prebuilt/predownload
    subparser.add_argument('--prebuilt_bowtie2_indexes',
                           dest='prebuilt_bowtie2_indexes',
                           type=str,
                           metavar="CHAR",
                           help=f"Prebuilt bowtie2 database indexes")
    subparser.add_argument('--prebuilt_bowtie2_species',
                           dest='prebuilt_bowtie2_species',
                           type=str,
                           metavar="CHAR",
                           help=f"List of species used for building the prebuild bowtie2 indexes.")
    subparser.add_argument('--midas_db',
                           dest='midas_db',
                           type=str,
                           metavar="CHAR",
                           help=f"local MIDAS DB which mirrors the s3 IGG db")
    subparser.add_argument('--cache',
                           action='store_true',
                           default=False,
                           help=f"Cache chunks metadata.")

    subparser.add_argument('--species_list',
                           dest='species_list',
                           type=str,
                           metavar="CHAR",
                           help=f"Comma separated list of species ids")
    subparser.add_argument('--select_by',
                           dest='select_by',
                           type=str,
                           metavar="CHAR",
                           default="median_marker_coverage",
                           choices=['median_marker_coverage', 'marker_coverage'],
                           help=f"Column from species_profile based on which to select species.")
    subparser.add_argument('--select_threshold',
                           dest='select_threshold',
                           type=float,
                           metavar="FLOAT",
                           default=DEFAULT_MARKER_MEDIAN_DEPTH,
                           help=f"Include species with > X median SGC (median) marker coverage ({DEFAULT_MARKER_MEDIAN_DEPTH})")

    #  Alignment flags (Bowtie2, or postprocessing)
    subparser.add_argument('--aln_speed',
                           type=str,
                           dest='aln_speed',
                           default='very-sensitive',
                           choices=['very-fast', 'fast', 'sensitive', 'very-sensitive'],
                           help='Alignment speed/sensitivity (very-sensitive).  If aln_mode is local (default) this automatically issues the corresponding very-sensitive-local, etc flag to bowtie2.')
    subparser.add_argument('--aln_mode',
                           type=str,
                           dest='aln_mode',
                           default='local',
                           choices=['local', 'global'],
                           help='Global/local read alignment (Default local, corresponds to the bowtie2 --local; global corresponds to the bowtie2 --end-to-end).')
    subparser.add_argument('--aln_interleaved',
                           action='store_true',
                           default=False,
                           help='FASTA/FASTQ file in -1 are paired and contain forward AND reverse reads')
    subparser.add_argument('--fragment_length',
                           type=float,
                           dest='fragment_length',
                           metavar='FLOAT',
                           default=DEFAULT_MAX_FRAGLEN,
                           help=f"Maximum fragment length for paired reads.")

    # Coverage flags
    subparser.add_argument('--aln_mapid',
                           dest='aln_mapid',
                           type=float,
                           metavar="FLOAT",
                           default=DEFAULT_ALN_MAPID,
                           help=f"Discard reads with alignment identity < MAPID.  Values between 0-100 accepted.  ({DEFAULT_ALN_MAPID})")
    subparser.add_argument('--aln_mapq',
                           dest='aln_mapq',
                           type=int,
                           metavar="INT",
                           default=DEFAULT_ALN_MAPQ,
                           help=f"Discard reads with DEFAULT_ALN_MAPQ < MAPQ. ({DEFAULT_ALN_MAPQ})")
    subparser.add_argument('--aln_readq',
                           dest='aln_readq',
                           type=int,
                           metavar="INT",
                           default=DEFAULT_ALN_READQ,
                           help=f"Discard reads with mean quality < READQ ({DEFAULT_ALN_READQ})")
    subparser.add_argument('--aln_cov',
                           dest='aln_cov',
                           default=DEFAULT_ALN_COV,
                           type=float,
                           metavar="FLOAT",
                           help=f"Discard reads with alignment coverage < ALN_COV ({DEFAULT_ALN_COV}).  Values between 0-1 accepted.")

    # Site filters
    subparser.add_argument('--site_depth',
                           dest='site_depth',
                           type=int,
                           metavar="INT",
                           default=DEFAULT_SITE_DEPTH,
                           help=f"Minimum number of reads mapped to genomic site ({DEFAULT_SITE_DEPTH})")

    # File related
    subparser.add_argument('--chunk_size',
                           dest='chunk_size',
                           type=int,
                           metavar="INT",
                           default=DEFAULT_CHUNK_SIZE,
                           help=f"Number of genomic sites for the temporary chunk file  ({DEFAULT_CHUNK_SIZE})")
    subparser.add_argument('--max_reads',
                           dest='max_reads',
                           type=int,
                           metavar="INT",
                           help=f"Number of reads to use from input file(s).  (All)")
    subparser.add_argument('--num_cores',
                           dest='num_cores',
                           type=int,
                           metavar="INT",
                           default=num_physical_cores,
                           help=f"Number of physical cores to use ({num_physical_cores})")
    return main_func


def _print_aln(aln):
    """ For debugging purpose, print out filter related information """
    rname = aln.reference_name
    qname = aln.query_name
    align_len = len(aln.query_alignment_sequence)
    query_len = aln.query_length
    pid = 100 * (align_len - dict(aln.tags)['NM']) / float(align_len)
    readq = np.mean(aln.query_qualities)
    mapq = aln.mapping_quality
    alncov = align_len / float(query_len)
    return [rname, qname, aln.qstart, aln.qend, pid, readq, mapq, alncov, aln.is_secondary]


def keep_read(aln):
    global global_args
    args = global_args
    return _keep_read(aln, args.aln_mapid, args.aln_readq, args.aln_mapq, args.aln_cov)


def design_chunks_per_species(pargs):
    """ Fetch given species's pre-computed gene_id - centroid_99 - marker_id mapping information """
    sp, midas_db, chunk_size = pargs
    sp.fetch_genes_are_markers(midas_db, chunk_size)
    return sp.design_genes_chunks(midas_db, chunk_size)


def design_chunks(midas_db, chunk_size):
    """ Each chunk_of_genes is indexed by (species_id, chunk_id) """

    global dict_of_species
    global semaphore_for_species
    semaphore_for_species = dict()

    num_cores = min( midas_db.num_cores, 16)
    flags = multithreading_map(design_chunks_per_species, [(sp, midas_db, chunk_size) for sp in dict_of_species.values()], num_cores) #<---
    assert all(flags)

    # Sort species by ascending chunk counts
    sorted_tuples_of_species = sorted(((sp.id, sp.num_of_genes_chunks) for sp in dict_of_species.values()), key=itemgetter(1))

    arguments_list = []
    for species_id, num_of_genes_chunks in sorted_tuples_of_species:
        sp = dict_of_species[species_id]
        for chunk_id in range(0, num_of_genes_chunks):
            arguments_list.append((species_id, chunk_id))

        semaphore_for_species[species_id] = multiprocessing.Semaphore(num_of_genes_chunks)
        for _ in range(num_of_genes_chunks):
            semaphore_for_species[species_id].acquire()

    # Submit the merge tasks to the end of the queue.
    for species_id, sp in dict_of_species.items():
        arguments_list.append((species_id, -1, sp.num_of_genes_chunks))
    return arguments_list


def _process_one_chunk_of_genes(packed_args):
    """ Control flow of compute coverage of pangenome per species and write results """

    species_id, chunk_id = packed_args[:2]

    if chunk_id == -1:
        global semaphore_for_species
        num_of_genes_chunks = packed_args[2]

        tsprint(f"  CZ::_process_one_chunk_of_genes::{species_id}--1::wait merge_chunks_per_species")
        for _ in range(num_of_genes_chunks):
            semaphore_for_species[species_id].acquire()
        tsprint(f"  CZ::_process_one_chunk_of_genes::{species_id}--1::start merge_chunks_per_species")
        ret = merge_chunks_per_species(species_id)
        tsprint(f"  CZ::_process_one_chunk_of_genes::{species_id}--1::finish merge_chunks_per_species")

        return ret

    tsprint(f"  CZ::_process_one_chunk_of_genes::{species_id}-{chunk_id}::start compute_coverage_per_chunk")
    ret = compute_coverage_per_chunk(species_id, chunk_id)
    tsprint(f"  CZ::_process_one_chunk_of_genes::{species_id}-{chunk_id}::finish compute_coverage_per_chunk")
    return ret


def compute_coverage_per_chunk(species_id, chunk_id):
    """ Count number of bp mapped to each pan-gene. """

    global global_args
    global semaphore_for_species
    global dict_of_species
    global sample

    try:
        sp = dict_of_species[species_id]
        chunks_of_centroids = sp.chunks_of_centroids
        dict_of_genes_are_markers = sp.dict_of_genes_are_markers

        chunk_of_genes_length = chunks_of_centroids[chunk_id]
        list_of_centroids_id = sorted(list(chunk_of_genes_length.keys()))

        pangenome_bamfile = sample.get_target_layout("genes_pangenomes_bam")
        headerless_genes_coverage_path = sample.get_target_layout("chunk_coverage", species_id, chunk_id)
        headerless_genes_are_marker = sample.get_target_layout("chunk_genes_are_markers", species_id, chunk_id)

        # Statistics needed to be accmulated within each chunk
        chunk_cov_stats = {
            "species_id": species_id,
            "chunk_id": chunk_id,
            "chunk_genome_size": 0,
            "chunk_num_covered_genes": 0,
            "chunk_coverage": 0,
            "chunk_aligned_reads": 0,
            "chunk_mapped_reads": 0,
        }

        chunk_genes_are_marker = defaultdict(dict)
        chunk_genes_values = defaultdict(list)

        with AlignmentFile(pangenome_bamfile) as bamfile:
            for gene_id in list_of_centroids_id: # compute Unit: Genes
                gene_length = chunk_of_genes_length[gene_id]
                aligned_reads = bamfile.count(gene_id)

                chunk_cov_stats["chunk_genome_size"] += 1
                chunk_cov_stats["chunk_aligned_reads"] += aligned_reads

                mapped_reads = bamfile.count(gene_id, read_callback=keep_read)
                if mapped_reads < global_args.site_depth:
                    continue

                # Compute vertical coverage only for aligned gene region
                gene_covered_bases = 0
                gene_total_depth = 0
                counts = bamfile.count_coverage(gene_id, read_callback=keep_read)
                for within_chunk_index in range(0, gene_length):
                    site_depth = sum([counts[nt][within_chunk_index] for nt in range(4)])
                    gene_total_depth += site_depth
                    if site_depth > 0:
                        gene_covered_bases += 1

                gene_fraction_covered = gene_covered_bases / gene_length
                gene_coverage = gene_total_depth / gene_covered_bases if gene_covered_bases > 0 else 0

                if gene_coverage == 0: # Sparse by default.
                    continue

                chunk_cov_stats["chunk_num_covered_genes"] += 1
                chunk_cov_stats["chunk_mapped_reads"] += mapped_reads
                chunk_cov_stats["chunk_coverage"] += gene_coverage

                chunk_genes_values[gene_id] = [gene_id, gene_length, aligned_reads, mapped_reads, gene_coverage, gene_fraction_covered, 0.0]

                # Collect gene coverage for all the centroids (genes) that are markers
                if gene_id in dict_of_genes_are_markers:
                    chunk_genes_are_marker[gene_id] = dict_of_genes_are_markers[gene_id]
                    chunk_genes_are_marker[gene_id]["gene_coverage"] = gene_coverage


        # Write chunk gene coverage results to file
        with OutputStream(headerless_genes_coverage_path) as stream:
            for vals in chunk_genes_values.values():
                stream.write("\t".join(map(format_data, vals, repeat(DECIMALS6, len(vals)))) + "\n")
        # Write current chunk's genes_that_are_markers to file
        with OutputStream(headerless_genes_are_marker) as stream2:
            for rec in chunk_genes_are_marker.values():
                vals = rec.values()
                stream2.write("\t".join(map(format_data, vals, repeat(DECIMALS6, len(vals)))) + "\n")

        return chunk_cov_stats
    finally:
        semaphore_for_species[species_id].release()


def compute_marker_coverage_xschunks(species_id):
    """ Extract gene depth for mapped centroids_99 that are markers and Compute the median marker coverage """

    global dict_of_species
    sp = dict_of_species[species_id]

    number_of_chunks = sp.num_of_genes_chunks
    list_of_markers = sp.list_of_markers

    # Include ALL the marker centroids, not only the covered one
    markers_coverage = dict(zip(list_of_markers, [0.0]*len(list_of_markers)))

    list_of_chunk_files = [sample.get_target_layout("chunk_genes_are_markers", species_id, chunk_id) for chunk_id in range(0, number_of_chunks)]
    for chunk_file in list_of_chunk_files:
        with InputStream(chunk_file) as stream:
            for r in select_from_tsv(stream, schema=genes_are_markers_schema, result_structure=dict):
                if r["marker_id"] not in markers_coverage:
                    markers_coverage[r["marker_id"]] = 0.0
                markers_coverage[r["marker_id"]] += r["gene_coverage"]

    median_marker_coverage = np.median(list(map(lambda x: float(format(x, DECIMALS6)), markers_coverage.values())))

    return median_marker_coverage


def update_chunk_coverage(my_args):

    chunk_coverage_path, median_marker_coverage = my_args

    c_copynum = list(genes_coverage_schema.keys()).index("copy_number")
    c_coverage = list(genes_coverage_schema.keys()).index("mean_coverage")

    add_cn_to_write = []
    with InputStream(chunk_coverage_path) as stream:
        for line in stream:
            vals = line.rstrip("\n").split("\t")
            # Infer gene copy counts
            vals[c_copynum] = float(vals[c_coverage]) / median_marker_coverage
            add_cn_to_write.append(vals)

    with OutputStream(chunk_coverage_path) as stream:
        for vals in add_cn_to_write:
            stream.write("\t".join(map(format_data, vals, repeat(DECIMALS6, len(vals)))) + "\n")


def merge_chunks_per_species(species_id):
    """ Compute coverage of pangenome for given species_id and write results to disk """

    global sample
    global dict_of_species
    global global_args

    sp = dict_of_species[species_id]
    number_of_chunks = sp.num_of_genes_chunks

    # Compute the median read coverage for all mapped marker genes for given species
    tsprint(f"      CZ2::merge_chunks_per_species::{species_id}::start compute_marker_coverage_xschunks")
    median_marker_coverage = compute_marker_coverage_xschunks(species_id)
    tsprint(f"      CZ2::merge_chunks_per_species::{species_id}::finish compute_marker_coverage_xschunks")

    # Overwrite the chunk_gene_coverage file with updated copy_number
    list_of_chunks_coverage = [sample.get_target_layout("chunk_coverage", species_id, chunk_id) for chunk_id in range(0, number_of_chunks)]
    species_gene_coverage_path = sample.get_target_layout("genes_coverage", species_id)

    tsprint(f"      CZ2::merge_chunks_per_species::{species_id}::start update_chunk_coverage")
    if median_marker_coverage > 0:
        args = [(chunk_file, median_marker_coverage) for chunk_file in list_of_chunks_coverage]
        multithreading_map(update_chunk_coverage, args, 4)
    tsprint(f"      CZ2::merge_chunks_per_species::{species_id}::finish update_chunk_coverage")

    # Merge chunks results into per species genes coverage file
    with OutputStream(species_gene_coverage_path) as stream:
        stream.write('\t'.join(genes_coverage_schema.keys()) + '\n')
    cat_files(list_of_chunks_coverage, species_gene_coverage_path, 10)

    if not global_args.debug:
        tsprint(f"Deleting temporary sliced coverage files for {species_id}.")
        temp_species_dir = os.path.dirname(list_of_chunks_coverage[0])
        command(f"rm -rf {temp_species_dir}", quiet=True)

    return {"species_id": species_id, "chunk_id": -1, "median_marker_coverage": median_marker_coverage}


def write_species_coverage_summary(chunks_gene_coverage, genes_stats_path):

    # First pass
    species_coverage_summary = defaultdict(dict)
    for rec in chunks_gene_coverage:
        species_id = rec["species_id"]

        # for the merge task, we return the marker genes coverage
        if rec["chunk_id"] == -1:
            species_coverage_summary[species_id]["median_marker_coverage"] = rec["median_marker_coverage"]
            continue

        if species_id not in species_coverage_summary:
            species_coverage_summary[species_id] = {
                "species_id": species_id,
                "pangenome_size": 0,
                "num_covered_genes": 0,
                "total_coverage": 0,
                "aligned_reads": 0,
                "mapped_reads": 0,
                "median_marker_coverage": 0,
            }

        species_coverage_summary[species_id]["pangenome_size"] += rec["chunk_genome_size"]
        species_coverage_summary[species_id]["num_covered_genes"] += rec["chunk_num_covered_genes"]
        species_coverage_summary[species_id]["aligned_reads"] += rec["chunk_aligned_reads"]
        species_coverage_summary[species_id]["mapped_reads"] += rec["chunk_mapped_reads"]
        species_coverage_summary[species_id]["total_coverage"] += rec["chunk_coverage"]


    # Second pass: need to loop over all the chunks to calculate the average read coverage
    with OutputStream(genes_stats_path) as stream:
        stream.write("\t".join(genes_summary_schema.keys()) + "\n")
        for rec in species_coverage_summary.values():
            fraction_covered = rec["num_covered_genes"] / rec["pangenome_size"]
            mean_coverage = rec["total_coverage"] / rec["num_covered_genes"] if rec["num_covered_genes"] > 0 else 0

            vals = [rec["species_id"], rec["pangenome_size"], rec["num_covered_genes"], \
                    fraction_covered, mean_coverage, rec["aligned_reads"], rec["mapped_reads"], rec["median_marker_coverage"]]
            stream.write("\t".join(map(format_data, vals)) + "\n")


def write_chunk_coverage_summary(chunks_gene_coverage, outfile):
    with OutputStream(outfile) as stream:
        stream.write("\t".join(genes_chunk_summary_schema.keys()) + "\n")
        for rec in chunks_gene_coverage:
            if rec["chunk_id"] == -1:
                continue
            stream.write("\t".join(map(format_data, rec.values())) + "\n")


def midas_run_genes(args):

    try:
        global global_args
        global_args = args

        global sample
        sample = Sample(args.sample_name, args.midas_outdir, "genes")
        sample.create_dirs(["outdir", "tempdir"], args.debug)

<<<<<<< HEAD

        species_list = parse_species(args)

=======
        species_list = parse_species(args)

>>>>>>> 9003faf0
        if args.prebuilt_bowtie2_indexes:
            bt2_db_dir = os.path.dirname(args.prebuilt_bowtie2_indexes)
            bt2_db_name = os.path.basename(args.prebuilt_bowtie2_indexes)
            assert bowtie2_index_exists(bt2_db_dir, bt2_db_name), f"Provided {bt2_db_dir}/{bt2_db_name} don't exist."

            # We only need a list of species that we need to pull the
            assert (args.prebuilt_bowtie2_species and os.path.exists(args.prebuilt_bowtie2_species)), f"Need to provide list of speices used to build the provided Bowtie2 indexes."
            tsprint(f"Read in list of species used to build provided bowtie2 indexes {bt2_db_dir}/{bt2_db_name}")
            bt2_species_list = []
            with InputStream(args.prebuilt_bowtie2_species) as stream:
                for species_id in select_from_tsv(stream, schema={"species_id": str}):
                    bt2_species_list.append(species_id[0])

            # Update species_list: either particular species of interest or species in the bowtie2 indexes
            species_list = list(set(species_list) & set(bt2_species_list)) if species_list else bt2_species_list
        else:
            sample.create_dirs(["bt2_indexes_dir"], args.debug)
            bt2_db_dir = sample.get_target_layout("bt2_indexes_dir")
            bt2_db_name = "pangenomes"

        # Select abundant species present in the sample for SNPs calling
        species_ids_of_interest = species_list if args.select_threshold == -1 else sample.select_species(args, species_list)
        species_counts = len(species_ids_of_interest)
        assert species_ids_of_interest, f"No (specified) species pass the marker_depth filter, please adjust the marker_depth or species_list"
        tsprint(len(species_ids_of_interest))


        tsprint(f"CZ::design_chunks::start")
        global dict_of_species
        dict_of_species = {species_id: Species(species_id, args.cache) for species_id in species_ids_of_interest}
        num_cores_download = min(species_counts, args.num_cores)
        midas_db = MIDAS_DB(args.midas_db if args.midas_db else sample.get_target_layout("midas_db_dir"), num_cores_download)
        if args.cache:
            for species_id in species_ids_of_interest:
                cachedir = os.path.dirname(midas_db.get_target_layout("cache_gene_chunks", False, "chunks_of_centroids", species_id, args.chunk_size))
                create_local_dir(cachedir, args.debug)
        arguments_list = design_chunks(midas_db, args.chunk_size)
        tsprint(f"CZ::design_chunks::finish")


        # Build Bowtie indexes for species in the restricted species profile
        centroids_files = midas_db.fetch_files("centroids", species_ids_of_interest)
        tsprint(f"CZ::build_bowtie2_indexes::start")
        build_bowtie2_db(bt2_db_dir, bt2_db_name, centroids_files, args.num_cores)
        tsprint(f"CZ::build_bowtie2_indexes::finish")


        # Align reads to pangenome database
        tsprint(f"CZ::bowtie2_align::start")
        sample.create_species_subdirs(species_ids_of_interest, "temp", args.debug)
        pangenome_bamfile = sample.get_target_layout("genes_pangenomes_bam")
        bowtie2_align(bt2_db_dir, bt2_db_name, pangenome_bamfile, args)
        samtools_index(pangenome_bamfile, args.debug, args.num_cores)
        tsprint(f"CZ::bowtie2_align::finish")


        tsprint(f"CZ::multiprocessing_map::start")
        total_chunk_counts = sum((sp.num_of_genes_chunks for sp in dict_of_species.values()))
        num_cores = min(args.num_cores, total_chunk_counts)
        tsprint(f"The number of cores will be used to compute coverage is {num_cores}")
        chunks_gene_coverage = multiprocessing_map(_process_one_chunk_of_genes, arguments_list, num_cores)
        tsprint(f"CZ::multiprocessing_map::finish")


        tsprint(f"CZ::write_species_coverage_summary::start")
        write_species_coverage_summary(chunks_gene_coverage, sample.get_target_layout("genes_summary"))
        write_chunk_coverage_summary(chunks_gene_coverage, sample.get_target_layout("genes_chunk_summary"))
        tsprint(f"CZ::write_species_coverage_summary::finish")

    except Exception as error:
        if not args.debug:
            tsprint("Deleting untrustworthy outputs due to error.  Specify --debug flag to keep.")
            sample.remove_dirs(["outdir", "tempdir"])
            if not args.prebuilt_bowtie2_indexes:
                sample.remove_dirs(["bt2_indexes_dir"])
        raise error


@register_args
def main(args):
    tsprint(f"Doing important work in subcommand {args.subcommand} with args\n{json.dumps(vars(args), indent=4)}")
    midas_run_genes(args)<|MERGE_RESOLUTION|>--- conflicted
+++ resolved
@@ -14,11 +14,7 @@
 from iggtools.common.bowtie2 import build_bowtie2_db, bowtie2_align, samtools_index, bowtie2_index_exists, _keep_read
 from iggtools.models.midasdb import MIDAS_DB
 from iggtools.params.schemas import genes_summary_schema, genes_coverage_schema, format_data, DECIMALS6, genes_chunk_summary_schema, genes_are_markers_schema
-<<<<<<< HEAD
 from iggtools.models.sample import Sample, create_local_dir
-=======
-from iggtools.models.sample import Sample
->>>>>>> 9003faf0
 from iggtools.models.species import Species, parse_species
 
 
@@ -486,14 +482,8 @@
         sample = Sample(args.sample_name, args.midas_outdir, "genes")
         sample.create_dirs(["outdir", "tempdir"], args.debug)
 
-<<<<<<< HEAD
-
         species_list = parse_species(args)
 
-=======
-        species_list = parse_species(args)
-
->>>>>>> 9003faf0
         if args.prebuilt_bowtie2_indexes:
             bt2_db_dir = os.path.dirname(args.prebuilt_bowtie2_indexes)
             bt2_db_name = os.path.basename(args.prebuilt_bowtie2_indexes)
