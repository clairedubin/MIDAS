#!/usr/bin/env python3
import os
import json
from collections import defaultdict
from operator import itemgetter
import multiprocessing
from bisect import bisect
import time

from iggtools.models.samplepool import SamplePool
from iggtools.common.utils import tsprint, num_physical_cores, command, InputStream, OutputStream, multiprocessing_map, multithreading_map, select_from_tsv, cat_files
from iggtools.common.utility import annotate_site, acgt_string
from iggtools.models.midasdb import MIDAS_DB
from iggtools.params.schemas import snps_pileup_schema, snps_info_schema, format_data
<<<<<<< HEAD
from iggtools.models.species import Species, read_gene_features, scan_fasta, generate_boundaries
=======
from iggtools.models.species import Species
>>>>>>> f4eca565
from iggtools.common.argparser import add_subcommand


DEFAULT_SAMPLE_COUNTS = 2
DEFAULT_GENOME_DEPTH = 5.0
DEFAULT_GENOME_COVERAGE = 0.4
DEFAULT_CHUNK_SIZE = 500000

DEFAULT_SITE_DEPTH = 2
DEFAULT_SITE_RATIO = 5.0

DEFAULT_SITE_PREV = 0.80
DEFAULT_SITE_TYPE = "common"

DEFAULT_SNP_POOLED_METHOD = "prevalence"
DEFAULT_SNP_MAF = 0.05
DEFAULT_SNP_TYPE = "mono, bi"


def register_args(main_func):
    subparser = add_subcommand('midas_merge_snps', main_func, help='pooled-samples SNPs calling')

    subparser.add_argument('midas_outdir',
                           type=str,
                           help="""Path to directory to store results.  Subdirectory will be created for each species.""")
    subparser.add_argument('--samples_list',
                           dest='samples_list',
                           type=str,
                           required=True,
                           help=f"TSV file mapping sample name to midas_run_species.py output directories")
    subparser.add_argument('--chunk_size',
                           dest='chunk_size',
                           type=int,
                           metavar="INT",
                           default=DEFAULT_CHUNK_SIZE,
                           help=f"Number of genomic sites for the temporary chunk file  ({DEFAULT_CHUNK_SIZE})")

    subparser.add_argument('--midas_db',
                           dest='midas_db',
                           type=str,
                           metavar="CHAR",
                           help=f"local MIDAS DB which mirrors the s3 IGG db")
    subparser.add_argument('--num_cores',
                           dest='num_cores',
                           type=int,
                           metavar="INT",
                           default=num_physical_cores,
                           help=f"Number of physical cores to use ({num_physical_cores})")

    # Species and sample filters
    subparser.add_argument('--species_list',
                           dest='species_list',
                           type=str,
                           metavar="CHAR",
                           help=f"Comma separated list of species ids")
    subparser.add_argument('--genome_depth',
                           dest='genome_depth',
                           type=float,
                           metavar="FLOAT",
                           default=DEFAULT_GENOME_DEPTH,
                           help=f"Minimum average read depth per sample ({DEFAULT_GENOME_DEPTH})")
    subparser.add_argument('--genome_coverage',
                           dest='genome_coverage', #fract_cov
                           type=float,
                           metavar="FLOAT",
                           default=DEFAULT_GENOME_COVERAGE,
                           help=f"Fraction of reference sites covered by at least 1 read ({DEFAULT_GENOME_COVERAGE})")
    # Species filters
    subparser.add_argument('--sample_counts',
                           dest='sample_counts', #min_samples
                           type=int,
                           metavar="INT",
                           default=DEFAULT_SAMPLE_COUNTS,
                           help=f"select species with >= MIN_SAMPLES ({DEFAULT_SAMPLE_COUNTS})")

    # Per sample site filters
    subparser.add_argument('--site_depth',
                           dest='site_depth',
                           type=int,
                           metavar="INT",
                           default=DEFAULT_SITE_DEPTH,
                           help=f"Minimum number of reads mapped to genomic site ({DEFAULT_SITE_DEPTH})")
    subparser.add_argument('--site_ratio',
                           dest='site_ratio',
                           default=DEFAULT_SITE_RATIO,
                           type=float,
                           metavar="FLOAT",
                           help=f"Maximum ratio of site depth to genome depth ({DEFAULT_SITE_RATIO}).")

    # Across samples site filters
    subparser.add_argument('--site_prev',
                           dest='site_prev',
                           default=DEFAULT_SITE_PREV,
                           type=float,
                           metavar="FLOAT",
                           help=f"Minimum fraction of sample where genomic site satifying the site filters ({DEFAULT_SITE_PREV})")
    subparser.add_argument('--site_type',
                           dest='site_type',
                           type=str,
                           default=DEFAULT_SITE_TYPE,
                           choices=['common', 'rare'],
                           help=f"Either core SNPs or rare SNPs ({DEFAULT_SITE_TYPE})")

    # SNPs calling
    subparser.add_argument('--snp_pooled_method',
                           dest='snp_pooled_method',
                           type=str,
                           default=DEFAULT_SNP_POOLED_METHOD,
                           choices=['prevalence', 'abundance'],
                           help=f"Method of call across-samples-pooled-SNPs based on either prevalence or abundance (Default: {DEFAULT_SNP_POOLED_METHOD}).")
    subparser.add_argument('--snp_maf',
                           dest='snp_maf',
                           type=float,
                           metavar="FLOAT",
                           default=DEFAULT_SNP_MAF,
                           help=f"Minimum pooled-minor-allele_frequency to call an allele present ({DEFAULT_SNP_MAF}), Values > 0.0 and < 0.5 are accepted.")
    subparser.add_argument('--snp_type',
                           type=str,
                           dest='snp_type',
                           default=DEFAULT_SNP_TYPE,
                           choices=['any', 'mono', 'bi', 'tri', 'quad'],
                           nargs='+',
                           help="""Specify one or more of the following:
                                    mono: keep sites with 1 allele > DEFAULT_SNP_MAF
                                    bi: keep sites with 2 alleles > DEFAULT_SNP_MAF
                                    tri: keep sites with 3 alleles > DEFAULT_SNP_MAF
                                    quad: keep sites with 4 alleles > DEFAULT_SNP_MAF
                                    any: keep sites regardless of observed alleles
                                    (Default: {%s})""" % DEFAULT_SNP_TYPE)

    return main_func


def call_alleles(tuple_of_alleles, site_depth, snp_maf):
    """ Compute the pooled allele frequencies and call SNPs """

    # Only when you have seen all the revelant samples, you can call SNPs
    # keep alleles passing the min allele frequency
    alleles_above_cutoff = tuple(al for al in tuple_of_alleles if al[1] / site_depth >= snp_maf)

    # classify SNPs type
    number_alleles = len(alleles_above_cutoff)
    snp_type = ["mono", "bi", "tri", "quad"][number_alleles - 1]

    # In the event of a tie -- biallelic site with 50/50 freq split -- the allele declared major is
    # the one that comes later in the "ACGT" lexicographic order.
    alleles_above_cutoff = sorted(alleles_above_cutoff, key=itemgetter(1), reverse=True)[:2]
    major_allele = alleles_above_cutoff[0][0]
    minor_allele = alleles_above_cutoff[-1][0] # for fixed sites, same as major allele

    return (major_allele, minor_allele, snp_type)


def calculate_chunk_size(samples_count, chunk_size):
    if samples_count <= 10:
        return 0
    if samples_count <= 100:
        return 1000000
    if samples_count <= 200:
        return 500000
    return chunk_size


def design_chunks(midas_db, chunk_size):
    global pool_of_samples
    global dict_of_species

    global semaphore_for_species
    semaphore_for_species = dict()

    arguments_list = []
    for sp in dict_of_species.values():
        species_id = sp.id
        samples_count = sp.samples_count

<<<<<<< HEAD
        sp.genes_feature_file = midas_db.fetch_files("gene_feature", [species_id])[species_id]
        sp.genes_seq_file = midas_db.fetch_files("gene_seq", [species_id])[species_id]

        #chunk_size = calculate_chunk_size(samples_count, chunk_size)
=======
        chunk_size = calculate_chunk_size(samples_count, chunk_size)
>>>>>>> f4eca565
        if chunk_size == 0:
            arguments_list.append((species_id, -2))
            continue

        # The structure of the chunks depends on the representative genome sequences
        assert sp.design_snps_chunks_merge(midas_db, chunk_size)
        num_of_chunks = sp.num_of_sites_chunks
        for chunk_id in range(0, num_of_chunks):
            arguments_list.append((species_id, chunk_id))

        semaphore_for_species[species_id] = multiprocessing.Semaphore(num_of_chunks)
        for _ in range(num_of_chunks):
            semaphore_for_species[species_id].acquire()

    tsprint(arguments_list)
    tsprint("================= Total number of compute chunks: " + str(len(arguments_list)))
<<<<<<< HEAD

=======
    
>>>>>>> f4eca565
    for species_id in dict_of_species.keys():
        if species_id in semaphore_for_species:
            arguments_list.append((species_id, -1))
    return arguments_list


def prepare_annotation_per_species(args):
    sp, genes_feature_file, genes_seq_file = args
    sp.prepare_annotation(genes_feature_file, genes_seq_file)


def prepare_site_annotation(midas_db, num_cores):
    global dict_of_species
    args_list = []
    for sp in dict_of_species.values():
        species_id = sp.id
        genes_feature_file = midas_db.fetch_files("gene_feature", [species_id])[species_id]
        genes_seq_file = midas_db.fetch_files("gene_seq", [species_id])[species_id]
        args_list.append((sp, genes_feature_file, genes_seq_file))
    num_cores = min(num_cores, 4)
    multithreading_map(prepare_annotation_per_species, args_list, num_cores)


def process(packed_args):

    species_id, chunk_id = packed_args

    if chunk_id == -1:
        global semaphore_for_species
        global dict_of_species
        sp = dict_of_species[species_id]

<<<<<<< HEAD
        tsprint(f"  CZ::process::{species_id}--1::wait collect_chunks")
        for _ in range(sp.num_of_sites_chunks):
            semaphore_for_species[species_id].acquire()
        tsprint(f"  CZ::process::{species_id}--1::start collect_chunks")
        collect_chunks(species_id)
        tsprint(f"  CZ::process::{species_id}--1::finish collect_chunks")
        return "worked"

    tsprint(f"  CZ::process::{species_id}-{chunk_id}::start worker")
    worker(species_id, chunk_id)
    tsprint(f"  CZ::process::{species_id}-{chunk_id}::finish worker")
=======
        tsprint(f"  CZ::process::{species_id}--1::wait collect_chunks_per_species")
        for _ in range(sp.num_of_sites_chunks):
            semaphore_for_species[species_id].acquire()
        tsprint(f"  CZ::process::{species_id}--1::start collect_chunks_per_species")
        collect_chunks_per_species(species_id)
        tsprint(f"  CZ::process::{species_id}--1::finish collect_chunks_per_species")
        return "worked"

    tsprint(f"  CZ::process::{species_id}-{chunk_id}::start process_one_chunk")
    process_one_chunk(species_id, chunk_id)
    tsprint(f"  CZ::process::{species_id}-{chunk_id}::finish process_one_chunk")
>>>>>>> f4eca565

    return "worked"


<<<<<<< HEAD
def worker(species_id, chunk_id):
=======
def process_one_chunk(species_id, chunk_id):
>>>>>>> f4eca565
    """ For genome sites from one chunk, scan across all the sample, compute pooled SNPs and write to file """

    global semaphore_for_species
    global dict_of_species

    try:
        sp = dict_of_species[species_id]

        if chunk_id == -2:
            species_worker(species_id)
        else:
<<<<<<< HEAD
            chunk_worker(sp.chunks_of_sites[chunk_id][0])
=======
            pooled_snps_per_chunk = defaultdict(dict)
            for idx, pargs in enumerate(sp.chunks_of_sites[chunk_id]):
                species_id, chunk_id, contig_id = pargs[:3]
                if contig_id == -1: # list_of_contigs case
                    pooled_snps_per_chunk[idx] = chunk_worker(pargs[:4] + (False,))
                else:
                    pooled_snps_per_chunk[idx] = chunk_worker(pargs[:5])
            write_population_snps_chunks(pooled_snps_per_chunk, species_id, chunk_id)
>>>>>>> f4eca565
    finally:
        if species_id in semaphore_for_species:
            semaphore_for_species[species_id].release() # no deadlock

<<<<<<< HEAD

def species_worker(species_id):
    global dict_of_species

    sp = dict_of_species[species_id]
    total_samples_count = sp.samples_count
    list_of_samples_depth = sp.list_of_samples_depth
    list_of_samples = sp.list_of_samples

    tsprint(f"    CZ::species_worker::{species_id}--2::start accumulate_samples")
    accumulator = dict()
    for sample_index, sample in enumerate(list_of_samples):
        snps_pileup_path = sample.get_target_layout("snps_pileup", species_id)
        proc_args = ("species", sample_index, snps_pileup_path, total_samples_count, list_of_samples_depth[sample_index])
        accumulate(accumulator, proc_args)
    tsprint(f"    CZ::species_worker::{species_id}--2::finish accumulate_samples")

    tsprint(f"    CZ::species_worker::{species_id}--2::start call_and_write_population_snps")
    pooled_snps_dict = call_population_snps(accumulator, species_id)
    write_population_snps(pooled_snps_dict, species_id, -2)
    tsprint(f"    CZ::species_worker::{species_id}--2::finish call_and_write_population_snps")
=======

def species_worker(species_id):
    global dict_of_species

    sp = dict_of_species[species_id]
    total_samples_count = sp.samples_count
    list_of_samples_depth = sp.list_of_samples_depth
    list_of_samples = sp.list_of_samples

    tsprint(f"    CZ::species_worker::{species_id}--2::start accumulate_samples")
    accumulator = dict()
    for sample_index, sample in enumerate(list_of_samples):
        snps_pileup_path = sample.get_target_layout("snps_pileup", species_id)
        proc_args = ("species", sample_index, snps_pileup_path, total_samples_count, list_of_samples_depth[sample_index])
        accumulate(accumulator, proc_args)

    tsprint(f"    CZ::species_worker::{species_id}--2::finish accumulate_samples")

    tsprint(f"    CZ::species_worker::{species_id}--2::start call_population_snps")
    pooled_snps_dict = call_population_snps(accumulator, species_id)
    write_population_snps_species(pooled_snps_dict, species_id)
    tsprint(f"    CZ::species_worker::{species_id}--2::finish call_population_snps")
>>>>>>> f4eca565


def chunk_worker(packed_args):
    """ Accumulate sample by sample and filter population SNPs """
    global pool_of_samples
    global dict_of_species

    species_id, chunk_id, contig_id = packed_args[:3]

    sp = dict_of_species[species_id]
    total_samples_count = sp.samples_count
    list_of_samples_depth = sp.list_of_samples_depth

    tsprint(f"    CZ::chunk_worker::{species_id}-{chunk_id}::start accumulate_samples")
    accumulator = dict()
    for sample_index, sample in enumerate(sp.list_of_samples):
        snps_pileup_path = sample.get_target_layout("snps_pileup", species_id)
<<<<<<< HEAD
        if contig_id == -1:
            list_of_contigs = packed_args[3]
            loc_fp = pool_of_samples.get_target_layout("snps_list_of_contigs", species_id, chunk_id)
            with OutputStream(loc_fp) as stream:
                stream.write("\n".join(list_of_contigs) + "\n")
            proc_args = ("file", sample_index, snps_pileup_path, total_samples_count, list_of_samples_depth[sample_index], loc_fp)
        else:
            # Pileup is 1-based index, close left close right
            contig_start, contig_end = packed_args[3:5]
            proc_args = ("range", sample_index, snps_pileup_path, total_samples_count, list_of_samples_depth[sample_index], contig_id, contig_start+1, contig_end)
=======

        if contig_id == -1:
            list_of_contigs = packed_args[3]
            contigs_fp = pool_of_samples.get_target_layout("snps_list_of_contigs", species_id, chunk_id)
            with OutputStream(contigs_fp) as stream:
                stream.write("\n".join(list_of_contigs) + "\n")
            proc_args = ("file", contigs_fp, list_of_contigs, sample_index, snps_pileup_path, total_samples_count, list_of_samples_depth[sample_index])
        else:
            # Pileup is 1-based index, close left close right
            contig_start, contig_end = packed_args[3:5]
            proc_args = ("range", contig_id, contig_start+1, contig_end, sample_index, snps_pileup_path, total_samples_count, list_of_samples_depth[sample_index])

>>>>>>> f4eca565
        accumulate(accumulator, proc_args)
    tsprint(f"    CZ::chunk_worker::{species_id}-{chunk_id}::finish accumulate_samples")

    # Compute across-samples SNPs and write to chunk file
<<<<<<< HEAD
    tsprint(f"    CZ::chunk_worker::{species_id}-{chunk_id}::start call_and_write_population_snps")
    pooled_snps_dict = call_population_snps(accumulator, species_id)
    write_population_snps(pooled_snps_dict, species_id, chunk_id)
    tsprint(f"    CZ::chunk_worker::{species_id}--2::start call_and_write_population_snps")
=======
    tsprint(f"    CZ::chunk_worker::{species_id}-{chunk_id}::start call_population_snps")
    pooled_snps_info_dict = call_population_snps(accumulator, species_id)
    tsprint(f"    CZ::chunk_worker::{species_id}-{chunk_id}::finish call_population_snps")

    return pooled_snps_info_dict
>>>>>>> f4eca565


def accumulate(accumulator, proc_args):
    """ Accumulate read_counts and sample_counts for a chunk of sites for one sample,
    at the same time remember <site, sample>'s A, C, G, T read counts."""

    global global_args

<<<<<<< HEAD
    flag, sample_index, snps_pileup_path, total_samples_count, genome_coverage = proc_args[:5]

    if flag == "file":
        loc_fp = proc_args[5]
        filter_cmd = f"grep -Fwf {loc_fp}"
    if flag == "range":
        contig_id, contig_start, contig_end = proc_args[5:]
        filter_cmd = f"awk \'$1 == \"{contig_id}\" && $2 >= {contig_start} && $2 <= {contig_end}\'"
    if flag == "species":
=======
    if proc_args[0] == "file":
        contigs_fp, list_of_contigs, sample_index, snps_pileup_path, total_samples_count, genome_coverage = proc_args[1:]
        filter_cmd = f"grep -Fwf {contigs_fp}"
    if proc_args[0] == "range":
        contig_id, contig_start, contig_end, sample_index, snps_pileup_path, total_samples_count, genome_coverage = proc_args[1:]
        filter_cmd = f"awk \'$1 == \"{contig_id}\" && $2 >= {contig_start} && $2 <= {contig_end}\'"
    if proc_args[0] == "species":
        sample_index, snps_pileup_path, total_samples_count, genome_coverage = proc_args[1:]
>>>>>>> f4eca565
        filter_cmd = f"tail -n +2"

    # Output column indices
    c_A, c_C, c_G, c_T, c_count_samples, c_scA, c_scC, c_scG, c_scT = range(9)

    with InputStream(snps_pileup_path, filter_cmd) as stream:
        for row in select_from_tsv(stream, schema=snps_pileup_schema, result_structure=dict):
            # Unpack frequently accessed columns
            ref_id, ref_pos, ref_allele = row["ref_id"], row["ref_pos"], row["ref_allele"]
            A, C, G, T, depth = row["count_a"], row["count_c"], row["count_g"], row["count_t"], row["depth"]

            # Per Sample Site Filters: if the given <site.i, sample.j> pair fails the within-sample site filter,
            # then sample.j should not be used for the calculation of site.i pooled statistics.
            site_ratio = depth / genome_coverage

            if depth < global_args.site_depth:
                continue
            if site_ratio > global_args.site_ratio:
                continue

            # Compute derived columns
            site_id = f"{ref_id}|{ref_pos}|{ref_allele}"

            # Sample counts for A, C, G, T
            sc_ACGT = [0, 0, 0, 0]
            for i, nt_count in enumerate((A, C, G, T)):
                if nt_count > 0: # presence or absence
                    sc_ACGT[i] = 1

            # Aggragate
            acc = accumulator.get(site_id)
            if acc:
                acc[c_A] += A
                acc[c_C] += C
                acc[c_G] += G
                acc[c_T] += T
                acc[c_count_samples] += 1
                acc[c_scA] += sc_ACGT[0]
                acc[c_scC] += sc_ACGT[1]
                acc[c_scG] += sc_ACGT[2]
                acc[c_scT] += sc_ACGT[3]
            else:
                # Initialize each sample_index column with 0,0,0,0, particularly
                # for <site, sample> pair either absent or fail the site filters
                acc = [A, C, G, T, 1, sc_ACGT[0], sc_ACGT[1], sc_ACGT[2], sc_ACGT[3]] + ([acgt_string(0, 0, 0, 0)] * total_samples_count)
                accumulator[site_id] = acc

            # This just remember the value from each sample.
            # Under sparse mode, site with zero read counts are not kept.
            acgt_str = acgt_string(A, C, G, T)
            assert acc[9 + sample_index] == '0,0,0,0' and acgt_str != '0,0,0,0', f"accumulate error::{site_id}:{acc}:{sample_index}:{acgt_str}"
            acc[9 + sample_index] = acgt_str

        stream.ignore_errors()

<<<<<<< HEAD

=======
>>>>>>> f4eca565
def call_population_snps(accumulator, species_id):
    """ For each site, compute the pooled-major-alleles, site_depth, and vector of sample_depths and sample_minor_allele_freq"""

    global global_args
    global dict_of_species

    sp = dict_of_species[species_id]
    total_samples_count = sp.samples_count

<<<<<<< HEAD
    genes_feature = read_gene_features(sp.genes_feature_file)
    genes_sequence = scan_fasta(sp.genes_seq_file)
    genes_boundary = generate_boundaries(genes_feature)

=======
>>>>>>> f4eca565
    pooled_snps_dict = {
        "info": {},
        "freq": {},
        "depth": {},
    }

    for site_id, site_info in accumulator.items():
        # Compute across-all-samples major allele for one genomic site
        rcA, rcC, rcG, rcT, count_samples, scA, scC, scG, scT = site_info[:9]

        # Skip site with low prevalence for core sites and vice versa for rare sites
        prevalence = count_samples / total_samples_count
        if global_args.site_type == "common" and prevalence < global_args.site_prev:
            continue
        if global_args.site_type == "rare" and prevalence > global_args.site_prev:
            continue

        # Compute the pooled major allele based on the pooled-read-counts (abundance) or pooled-sample-counts (prevalence)
        if global_args.snp_pooled_method == "abundance":
            site_depth = sum((rcA, rcC, rcG, rcT))
            tuple_of_alleles = (('A', rcA), ('C', rcC), ('G', rcG), ('T', rcT))
        else:
            site_depth = count_samples
            tuple_of_alleles = (('A', scA), ('C', scC), ('G', scG), ('T', scT))

        major_allele, minor_allele, snp_type = call_alleles(tuple_of_alleles, site_depth, global_args.snp_maf)
        major_index = 'ACGT'.index(major_allele)
        minor_index = 'ACGT'.index(minor_allele)

        # Extract the read counts of previously computed across-samples major alleles
        sample_depths = [] # only accounts for reads matching either major or minor allele
        sample_mafs = [] # frequency of minor allele frequency
        for sample_index in range(9, len(site_info)):
            # For Each <Site, Sample> Pair
            rc_ACGT = [int(rc) for rc in site_info[sample_index].split(",")]

            sample_depth = rc_ACGT[major_index] if major_index == minor_index else rc_ACGT[major_index] + rc_ACGT[minor_index]
            maf_by_sample = -1.0 if sample_depth == 0 else (0.0 if major_index == minor_index else rc_ACGT[minor_index] / sample_depth)

            sample_depths.append(sample_depth)
            sample_mafs.append(maf_by_sample)

        # Site Annotation
        ref_id, ref_pos, ref_allele = site_id.rsplit("|", 2)
        ref_pos = int(ref_pos) # ref_pos is 1-based
        annots = ("IGR",)
        if ref_id not in genes_boundary:
            annots = ("IGR",) # short contigs may not carry any gene
        else:
            annots = annotate_site(ref_id, ref_pos, genes_boundary[ref_id], genes_feature[ref_id], genes_sequence) #<--

        locus_type = annots[0]
        gene_id = annots[1] if len(annots) > 1 else None
        site_type = annots[2] if len(annots) > 2 else None
        amino_acids = annots[3] if len(annots) > 2 else None

<<<<<<< HEAD
=======

>>>>>>> f4eca565
        pooled_snps_dict["info"][site_id] = {
            "site_id": site_id,
            "major_allele": major_allele,
            "minor_allele": minor_allele,
            "count_samples": count_samples,
            "snp_type": snp_type,
            "rcA": rcA, "rcC": rcC, "rcG": rcG, "rcT": rcT,
            "scA": scA, "scC": scC, "scG": scG, "scT":scT,
            "locus_type": locus_type,
            "gene_id": gene_id,
            "site_type": site_type,
            "amino_acids": amino_acids
        }
        pooled_snps_dict["freq"][site_id] = [site_id] + sample_mafs
        pooled_snps_dict["depth"][site_id] = [site_id] + sample_depths
<<<<<<< HEAD

    return pooled_snps_dict
=======

    return pooled_snps_dict


def write_population_snps_chunks(pooled_snps_per_chunk, species_id, chunk_id):

    global pool_of_samples

    tsprint(f"    CZ::process_one_chunk::{species_id}-{chunk_id}::start write_population_snps_chunks")

    snps_info_fp = pool_of_samples.get_target_layout("snps_info_by_chunk", species_id, chunk_id)
    snps_freq_fp = pool_of_samples.get_target_layout("snps_freq_by_chunk", species_id, chunk_id)
    snps_depth_fp = pool_of_samples.get_target_layout("snps_depth_by_chunk", species_id, chunk_id)

    with OutputStream(snps_info_fp) as out_info:
        for within_chunkid, pooled_snps_dict in pooled_snps_per_chunk.items():
            for line in pooled_snps_dict["info"].values():
                out_info.write("\t".join(map(format_data, line.values())) + "\n")

    with OutputStream(snps_freq_fp) as out_freq:
        for within_chunkid, pooled_snps_dict in pooled_snps_per_chunk.items():
            for line in pooled_snps_dict["freq"].values():
                out_freq.write("\t".join(map(format_data, line)) + "\n")

    with OutputStream(snps_depth_fp) as out_depth:
        for within_chunkid, pooled_snps_dict in pooled_snps_per_chunk.items():
            for line in pooled_snps_dict["depth"].values():
                out_depth.write("\t".join(map(str, line)) + "\n")

    tsprint(f"    CZ::process_one_chunk::{species_id}-{chunk_id}::finish write_population_snps_chunks")


def write_population_snps_species(pooled_snps_dict, species_id):

    global pool_of_samples
    global dict_of_species
>>>>>>> f4eca565

    tsprint(f"    CZ::species_worker::{species_id}::start write_population_snps_species")

<<<<<<< HEAD
def write_population_snps(pooled_snps_dict, species_id, chunk_id):

    global pool_of_samples

    if chunk_id == -2:
        # species
        global dict_of_species
        samples_names = dict_of_species[species_id].fetch_samples_names()
        snps_info_fp = pool_of_samples.get_target_layout("snps_info", species_id)
        snps_freq_fp = pool_of_samples.get_target_layout("snps_freq", species_id)
        snps_depth_fp = pool_of_samples.get_target_layout("snps_depth", species_id)
    else:
        # chunk
        snps_info_fp = pool_of_samples.get_target_layout("snps_info_by_chunk", species_id, chunk_id)
        snps_freq_fp = pool_of_samples.get_target_layout("snps_freq_by_chunk", species_id, chunk_id)
        snps_depth_fp = pool_of_samples.get_target_layout("snps_depth_by_chunk", species_id, chunk_id)

    with OutputStream(snps_info_fp) as stream:
        if chunk_id == -2:
            stream.write("\t".join(list(snps_info_schema.keys())) + "\n")
        for line in pooled_snps_dict["info"].values():
            stream.write("\t".join(map(format_data, line.values())) + "\n")

    with OutputStream(snps_freq_fp) as stream:
        if chunk_id == -2:
            stream.write("site_id\t" + "\t".join(samples_names) + "\n")
        for line in pooled_snps_dict["freq"].values():
            stream.write("\t".join(map(format_data, line)) + "\n")

    with OutputStream(snps_depth_fp) as stream:
        if chunk_id == -2:
            stream.write("site_id\t" + "\t".join(samples_names) + "\n")
        for line in pooled_snps_dict["depth"].values():
            stream.write("\t".join(map(str, line)) + "\n")


def collect_chunks(species_id):
=======
    samples_names = dict_of_species[species_id].fetch_samples_names()
    species_snps_info_fp = pool_of_samples.get_target_layout("snps_info", species_id)

    with OutputStream(species_snps_info_fp) as stream:
        stream.write("\t".join(list(snps_info_schema.keys())) + "\n")
        for line in pooled_snps_dict["info"].values():
            stream.write("\t".join(map(format_data, line.values())) + "\n")

    species_snps_freq_fp = pool_of_samples.get_target_layout("snps_freq", species_id)
    with OutputStream(species_snps_freq_fp) as stream:
        stream.write("site_id\t" + "\t".join(samples_names) + "\n")
        for line in pooled_snps_dict["freq"].values():
            stream.write("\t".join(map(format_data, line)) + "\n")

    species_snps_depth = pool_of_samples.get_target_layout("snps_depth", species_id)
    with OutputStream(species_snps_depth) as stream:
        for line in pooled_snps_dict["depth"].values():
            stream.write("\t".join(map(str, line)) + "\n")

    tsprint(f"    CZ::species_worker::{species_id}::finish write_population_snps_species")


def collect_chunks_per_species(species_id):
>>>>>>> f4eca565

    global global_args
    global dict_of_species
    global pool_of_samples

    sp = dict_of_species[species_id]
    number_of_chunks = sp.num_of_sites_chunks
    samples_names = dict_of_species[species_id].fetch_samples_names()

    loc_snps_info = [pool_of_samples.get_target_layout("snps_info_by_chunk", species_id, chunk_id) for chunk_id in range(0, number_of_chunks)]
    species_snps_info_fp = pool_of_samples.get_target_layout("snps_info", species_id)
    with OutputStream(species_snps_info_fp) as stream:
        stream.write("\t".join(list(snps_info_schema.keys())) + "\n")
    cat_files(loc_snps_info, species_snps_info_fp, 10)

    loc_snps_freq = [pool_of_samples.get_target_layout("snps_freq_by_chunk", species_id, chunk_id) for chunk_id in range(0, number_of_chunks)]
    species_snps_freq_fp = pool_of_samples.get_target_layout("snps_freq", species_id)
    with OutputStream(species_snps_freq_fp) as stream:
        stream.write("site_id\t" + "\t".join(samples_names) + "\n")
    cat_files(loc_snps_freq, species_snps_freq_fp, 10)

    loc_snps_depth = [pool_of_samples.get_target_layout("snps_depth_by_chunk", species_id, chunk_id) for chunk_id in range(0, number_of_chunks)]
    species_snps_depth = pool_of_samples.get_target_layout("snps_depth", species_id)
    with OutputStream(species_snps_depth) as stream:
        stream.write("site_id\t" + "\t".join(samples_names) + "\n")
<<<<<<< HEAD
    cat_files(loc_snps_depth, species_snps_depth, 10)

    if not global_args.debug:
        for s_file in loc_snps_info + loc_snps_freq + loc_snps_depth:
=======
    cat_files(list_of_chunks_snps_depth, species_snps_depth, 10)

    if not global_args.debug:
        for s_file in list_of_chunks_snps_info + list_of_chunks_snps_freq + list_of_chunks_snps_depth:
>>>>>>> f4eca565
            command(f"rm -rf {s_file}", quiet=True)
    return True


def midas_merge_snps(args):

    try:
        global global_args
        global_args = args

        global pool_of_samples
        global dict_of_species

        pool_of_samples = SamplePool(args.samples_list, args.midas_outdir, "snps")
        dict_of_species = pool_of_samples.select_species("snps", args)

        species_ids_of_interest = [sp.id for sp in dict_of_species.values()]
        assert species_ids_of_interest, f"No (specified) species pass the genome_coverage filter across samples, please adjust the genome_coverage or species_list"
        species_count = len(species_ids_of_interest)
        tsprint(f"{species_count} species pass the filter")

        pool_of_samples.create_dirs(["outdir", "tempdir"], args.debug)
        pool_of_samples.create_species_subdirs(species_ids_of_interest, "outdir", args.debug, quiet=True)
        pool_of_samples.create_species_subdirs(species_ids_of_interest, "tempdir", args.debug, quiet=True)
        pool_of_samples.write_summary_files(dict_of_species, "snps")

        # Download representative genomes for every species into midas_db
        num_cores = min(args.num_cores, len(species_ids_of_interest))
        midas_db = MIDAS_DB(args.midas_db if args.midas_db else pool_of_samples.get_target_layout("midas_db_dir"))

        # The unit of compute across-samples pop SNPs is: chunk_of_sites.
        tsprint(f"CZ::design_chunks::start")
        arguments_list = design_chunks(midas_db, args.chunk_size)
        tsprint(f"CZ::design_chunks::finish")

<<<<<<< HEAD
        tsprint(f"CZ::multiprocessing_map::start")
        proc_flags = multiprocessing_map(process, arguments_list, args.num_cores)
        assert all(s == "worked" for s in proc_flags), f"Error: some chunks failed"
=======
        # TODO: come back to me later....
        tsprint(f"CZ::prepare_site_annotation::start")
        prepare_site_annotation(midas_db, num_cores)
        tsprint(f"CZ::prepare_site_annotation::finish")

        tsprint(f"CZ::multiprocessing_map::start")
        proc_flags = multiprocessing_map(process, arguments_list, args.num_cores)
>>>>>>> f4eca565
        tsprint(f"CZ::multiprocessing_map::finish")

    except AssertionError as error:
        tsprint(f"Bugs in the codes, keep the outputs for debugging purpose.")
        # ideally exiting the program, logging the issue, and notifying the user.
        raise error
    except Exception as error:
        if not args.debug:
            tsprint("Deleting untrustworthy outputs due to error. Specify --debug flag to keep.")
            pool_of_samples.remove_dirs(["outdir", "tempdir"])
        raise error


@register_args
def main(args):
    tsprint(f"Doing important work in subcommand {args.subcommand} with args\n{json.dumps(vars(args), indent=4)}")
    midas_merge_snps(args)<|MERGE_RESOLUTION|>--- conflicted
+++ resolved
@@ -12,11 +12,7 @@
 from iggtools.common.utility import annotate_site, acgt_string
 from iggtools.models.midasdb import MIDAS_DB
 from iggtools.params.schemas import snps_pileup_schema, snps_info_schema, format_data
-<<<<<<< HEAD
 from iggtools.models.species import Species, read_gene_features, scan_fasta, generate_boundaries
-=======
-from iggtools.models.species import Species
->>>>>>> f4eca565
 from iggtools.common.argparser import add_subcommand
 
 
@@ -192,14 +188,10 @@
         species_id = sp.id
         samples_count = sp.samples_count
 
-<<<<<<< HEAD
         sp.genes_feature_file = midas_db.fetch_files("gene_feature", [species_id])[species_id]
         sp.genes_seq_file = midas_db.fetch_files("gene_seq", [species_id])[species_id]
 
         #chunk_size = calculate_chunk_size(samples_count, chunk_size)
-=======
-        chunk_size = calculate_chunk_size(samples_count, chunk_size)
->>>>>>> f4eca565
         if chunk_size == 0:
             arguments_list.append((species_id, -2))
             continue
@@ -216,34 +208,13 @@
 
     tsprint(arguments_list)
     tsprint("================= Total number of compute chunks: " + str(len(arguments_list)))
-<<<<<<< HEAD
-
-=======
-    
->>>>>>> f4eca565
+
     for species_id in dict_of_species.keys():
         if species_id in semaphore_for_species:
             arguments_list.append((species_id, -1))
     return arguments_list
 
 
-def prepare_annotation_per_species(args):
-    sp, genes_feature_file, genes_seq_file = args
-    sp.prepare_annotation(genes_feature_file, genes_seq_file)
-
-
-def prepare_site_annotation(midas_db, num_cores):
-    global dict_of_species
-    args_list = []
-    for sp in dict_of_species.values():
-        species_id = sp.id
-        genes_feature_file = midas_db.fetch_files("gene_feature", [species_id])[species_id]
-        genes_seq_file = midas_db.fetch_files("gene_seq", [species_id])[species_id]
-        args_list.append((sp, genes_feature_file, genes_seq_file))
-    num_cores = min(num_cores, 4)
-    multithreading_map(prepare_annotation_per_species, args_list, num_cores)
-
-
 def process(packed_args):
 
     species_id, chunk_id = packed_args
@@ -253,7 +224,6 @@
         global dict_of_species
         sp = dict_of_species[species_id]
 
-<<<<<<< HEAD
         tsprint(f"  CZ::process::{species_id}--1::wait collect_chunks")
         for _ in range(sp.num_of_sites_chunks):
             semaphore_for_species[species_id].acquire()
@@ -265,28 +235,12 @@
     tsprint(f"  CZ::process::{species_id}-{chunk_id}::start worker")
     worker(species_id, chunk_id)
     tsprint(f"  CZ::process::{species_id}-{chunk_id}::finish worker")
-=======
-        tsprint(f"  CZ::process::{species_id}--1::wait collect_chunks_per_species")
-        for _ in range(sp.num_of_sites_chunks):
-            semaphore_for_species[species_id].acquire()
-        tsprint(f"  CZ::process::{species_id}--1::start collect_chunks_per_species")
-        collect_chunks_per_species(species_id)
-        tsprint(f"  CZ::process::{species_id}--1::finish collect_chunks_per_species")
-        return "worked"
-
-    tsprint(f"  CZ::process::{species_id}-{chunk_id}::start process_one_chunk")
-    process_one_chunk(species_id, chunk_id)
-    tsprint(f"  CZ::process::{species_id}-{chunk_id}::finish process_one_chunk")
->>>>>>> f4eca565
+
 
     return "worked"
 
 
-<<<<<<< HEAD
 def worker(species_id, chunk_id):
-=======
-def process_one_chunk(species_id, chunk_id):
->>>>>>> f4eca565
     """ For genome sites from one chunk, scan across all the sample, compute pooled SNPs and write to file """
 
     global semaphore_for_species
@@ -294,27 +248,14 @@
 
     try:
         sp = dict_of_species[species_id]
-
         if chunk_id == -2:
             species_worker(species_id)
         else:
-<<<<<<< HEAD
             chunk_worker(sp.chunks_of_sites[chunk_id][0])
-=======
-            pooled_snps_per_chunk = defaultdict(dict)
-            for idx, pargs in enumerate(sp.chunks_of_sites[chunk_id]):
-                species_id, chunk_id, contig_id = pargs[:3]
-                if contig_id == -1: # list_of_contigs case
-                    pooled_snps_per_chunk[idx] = chunk_worker(pargs[:4] + (False,))
-                else:
-                    pooled_snps_per_chunk[idx] = chunk_worker(pargs[:5])
-            write_population_snps_chunks(pooled_snps_per_chunk, species_id, chunk_id)
->>>>>>> f4eca565
     finally:
         if species_id in semaphore_for_species:
             semaphore_for_species[species_id].release() # no deadlock
 
-<<<<<<< HEAD
 
 def species_worker(species_id):
     global dict_of_species
@@ -336,30 +277,7 @@
     pooled_snps_dict = call_population_snps(accumulator, species_id)
     write_population_snps(pooled_snps_dict, species_id, -2)
     tsprint(f"    CZ::species_worker::{species_id}--2::finish call_and_write_population_snps")
-=======
-
-def species_worker(species_id):
-    global dict_of_species
-
-    sp = dict_of_species[species_id]
-    total_samples_count = sp.samples_count
-    list_of_samples_depth = sp.list_of_samples_depth
-    list_of_samples = sp.list_of_samples
-
-    tsprint(f"    CZ::species_worker::{species_id}--2::start accumulate_samples")
-    accumulator = dict()
-    for sample_index, sample in enumerate(list_of_samples):
-        snps_pileup_path = sample.get_target_layout("snps_pileup", species_id)
-        proc_args = ("species", sample_index, snps_pileup_path, total_samples_count, list_of_samples_depth[sample_index])
-        accumulate(accumulator, proc_args)
-
-    tsprint(f"    CZ::species_worker::{species_id}--2::finish accumulate_samples")
-
-    tsprint(f"    CZ::species_worker::{species_id}--2::start call_population_snps")
-    pooled_snps_dict = call_population_snps(accumulator, species_id)
-    write_population_snps_species(pooled_snps_dict, species_id)
-    tsprint(f"    CZ::species_worker::{species_id}--2::finish call_population_snps")
->>>>>>> f4eca565
+
 
 
 def chunk_worker(packed_args):
@@ -377,7 +295,6 @@
     accumulator = dict()
     for sample_index, sample in enumerate(sp.list_of_samples):
         snps_pileup_path = sample.get_target_layout("snps_pileup", species_id)
-<<<<<<< HEAD
         if contig_id == -1:
             list_of_contigs = packed_args[3]
             loc_fp = pool_of_samples.get_target_layout("snps_list_of_contigs", species_id, chunk_id)
@@ -388,36 +305,14 @@
             # Pileup is 1-based index, close left close right
             contig_start, contig_end = packed_args[3:5]
             proc_args = ("range", sample_index, snps_pileup_path, total_samples_count, list_of_samples_depth[sample_index], contig_id, contig_start+1, contig_end)
-=======
-
-        if contig_id == -1:
-            list_of_contigs = packed_args[3]
-            contigs_fp = pool_of_samples.get_target_layout("snps_list_of_contigs", species_id, chunk_id)
-            with OutputStream(contigs_fp) as stream:
-                stream.write("\n".join(list_of_contigs) + "\n")
-            proc_args = ("file", contigs_fp, list_of_contigs, sample_index, snps_pileup_path, total_samples_count, list_of_samples_depth[sample_index])
-        else:
-            # Pileup is 1-based index, close left close right
-            contig_start, contig_end = packed_args[3:5]
-            proc_args = ("range", contig_id, contig_start+1, contig_end, sample_index, snps_pileup_path, total_samples_count, list_of_samples_depth[sample_index])
-
->>>>>>> f4eca565
         accumulate(accumulator, proc_args)
     tsprint(f"    CZ::chunk_worker::{species_id}-{chunk_id}::finish accumulate_samples")
 
     # Compute across-samples SNPs and write to chunk file
-<<<<<<< HEAD
     tsprint(f"    CZ::chunk_worker::{species_id}-{chunk_id}::start call_and_write_population_snps")
     pooled_snps_dict = call_population_snps(accumulator, species_id)
     write_population_snps(pooled_snps_dict, species_id, chunk_id)
     tsprint(f"    CZ::chunk_worker::{species_id}--2::start call_and_write_population_snps")
-=======
-    tsprint(f"    CZ::chunk_worker::{species_id}-{chunk_id}::start call_population_snps")
-    pooled_snps_info_dict = call_population_snps(accumulator, species_id)
-    tsprint(f"    CZ::chunk_worker::{species_id}-{chunk_id}::finish call_population_snps")
-
-    return pooled_snps_info_dict
->>>>>>> f4eca565
 
 
 def accumulate(accumulator, proc_args):
@@ -426,9 +321,8 @@
 
     global global_args
 
-<<<<<<< HEAD
     flag, sample_index, snps_pileup_path, total_samples_count, genome_coverage = proc_args[:5]
-
+    
     if flag == "file":
         loc_fp = proc_args[5]
         filter_cmd = f"grep -Fwf {loc_fp}"
@@ -436,16 +330,6 @@
         contig_id, contig_start, contig_end = proc_args[5:]
         filter_cmd = f"awk \'$1 == \"{contig_id}\" && $2 >= {contig_start} && $2 <= {contig_end}\'"
     if flag == "species":
-=======
-    if proc_args[0] == "file":
-        contigs_fp, list_of_contigs, sample_index, snps_pileup_path, total_samples_count, genome_coverage = proc_args[1:]
-        filter_cmd = f"grep -Fwf {contigs_fp}"
-    if proc_args[0] == "range":
-        contig_id, contig_start, contig_end, sample_index, snps_pileup_path, total_samples_count, genome_coverage = proc_args[1:]
-        filter_cmd = f"awk \'$1 == \"{contig_id}\" && $2 >= {contig_start} && $2 <= {contig_end}\'"
-    if proc_args[0] == "species":
-        sample_index, snps_pileup_path, total_samples_count, genome_coverage = proc_args[1:]
->>>>>>> f4eca565
         filter_cmd = f"tail -n +2"
 
     # Output column indices
@@ -501,10 +385,7 @@
 
         stream.ignore_errors()
 
-<<<<<<< HEAD
-
-=======
->>>>>>> f4eca565
+
 def call_population_snps(accumulator, species_id):
     """ For each site, compute the pooled-major-alleles, site_depth, and vector of sample_depths and sample_minor_allele_freq"""
 
@@ -514,13 +395,10 @@
     sp = dict_of_species[species_id]
     total_samples_count = sp.samples_count
 
-<<<<<<< HEAD
     genes_feature = read_gene_features(sp.genes_feature_file)
     genes_sequence = scan_fasta(sp.genes_seq_file)
     genes_boundary = generate_boundaries(genes_feature)
 
-=======
->>>>>>> f4eca565
     pooled_snps_dict = {
         "info": {},
         "freq": {},
@@ -577,10 +455,6 @@
         site_type = annots[2] if len(annots) > 2 else None
         amino_acids = annots[3] if len(annots) > 2 else None
 
-<<<<<<< HEAD
-=======
-
->>>>>>> f4eca565
         pooled_snps_dict["info"][site_id] = {
             "site_id": site_id,
             "major_allele": major_allele,
@@ -596,51 +470,10 @@
         }
         pooled_snps_dict["freq"][site_id] = [site_id] + sample_mafs
         pooled_snps_dict["depth"][site_id] = [site_id] + sample_depths
-<<<<<<< HEAD
 
     return pooled_snps_dict
-=======
-
-    return pooled_snps_dict
-
-
-def write_population_snps_chunks(pooled_snps_per_chunk, species_id, chunk_id):
-
-    global pool_of_samples
-
-    tsprint(f"    CZ::process_one_chunk::{species_id}-{chunk_id}::start write_population_snps_chunks")
-
-    snps_info_fp = pool_of_samples.get_target_layout("snps_info_by_chunk", species_id, chunk_id)
-    snps_freq_fp = pool_of_samples.get_target_layout("snps_freq_by_chunk", species_id, chunk_id)
-    snps_depth_fp = pool_of_samples.get_target_layout("snps_depth_by_chunk", species_id, chunk_id)
-
-    with OutputStream(snps_info_fp) as out_info:
-        for within_chunkid, pooled_snps_dict in pooled_snps_per_chunk.items():
-            for line in pooled_snps_dict["info"].values():
-                out_info.write("\t".join(map(format_data, line.values())) + "\n")
-
-    with OutputStream(snps_freq_fp) as out_freq:
-        for within_chunkid, pooled_snps_dict in pooled_snps_per_chunk.items():
-            for line in pooled_snps_dict["freq"].values():
-                out_freq.write("\t".join(map(format_data, line)) + "\n")
-
-    with OutputStream(snps_depth_fp) as out_depth:
-        for within_chunkid, pooled_snps_dict in pooled_snps_per_chunk.items():
-            for line in pooled_snps_dict["depth"].values():
-                out_depth.write("\t".join(map(str, line)) + "\n")
-
-    tsprint(f"    CZ::process_one_chunk::{species_id}-{chunk_id}::finish write_population_snps_chunks")
-
-
-def write_population_snps_species(pooled_snps_dict, species_id):
-
-    global pool_of_samples
-    global dict_of_species
->>>>>>> f4eca565
-
-    tsprint(f"    CZ::species_worker::{species_id}::start write_population_snps_species")
-
-<<<<<<< HEAD
+
+
 def write_population_snps(pooled_snps_dict, species_id, chunk_id):
 
     global pool_of_samples
@@ -678,31 +511,6 @@
 
 
 def collect_chunks(species_id):
-=======
-    samples_names = dict_of_species[species_id].fetch_samples_names()
-    species_snps_info_fp = pool_of_samples.get_target_layout("snps_info", species_id)
-
-    with OutputStream(species_snps_info_fp) as stream:
-        stream.write("\t".join(list(snps_info_schema.keys())) + "\n")
-        for line in pooled_snps_dict["info"].values():
-            stream.write("\t".join(map(format_data, line.values())) + "\n")
-
-    species_snps_freq_fp = pool_of_samples.get_target_layout("snps_freq", species_id)
-    with OutputStream(species_snps_freq_fp) as stream:
-        stream.write("site_id\t" + "\t".join(samples_names) + "\n")
-        for line in pooled_snps_dict["freq"].values():
-            stream.write("\t".join(map(format_data, line)) + "\n")
-
-    species_snps_depth = pool_of_samples.get_target_layout("snps_depth", species_id)
-    with OutputStream(species_snps_depth) as stream:
-        for line in pooled_snps_dict["depth"].values():
-            stream.write("\t".join(map(str, line)) + "\n")
-
-    tsprint(f"    CZ::species_worker::{species_id}::finish write_population_snps_species")
-
-
-def collect_chunks_per_species(species_id):
->>>>>>> f4eca565
 
     global global_args
     global dict_of_species
@@ -728,17 +536,10 @@
     species_snps_depth = pool_of_samples.get_target_layout("snps_depth", species_id)
     with OutputStream(species_snps_depth) as stream:
         stream.write("site_id\t" + "\t".join(samples_names) + "\n")
-<<<<<<< HEAD
     cat_files(loc_snps_depth, species_snps_depth, 10)
 
     if not global_args.debug:
         for s_file in loc_snps_info + loc_snps_freq + loc_snps_depth:
-=======
-    cat_files(list_of_chunks_snps_depth, species_snps_depth, 10)
-
-    if not global_args.debug:
-        for s_file in list_of_chunks_snps_info + list_of_chunks_snps_freq + list_of_chunks_snps_depth:
->>>>>>> f4eca565
             command(f"rm -rf {s_file}", quiet=True)
     return True
 
@@ -774,19 +575,9 @@
         arguments_list = design_chunks(midas_db, args.chunk_size)
         tsprint(f"CZ::design_chunks::finish")
 
-<<<<<<< HEAD
         tsprint(f"CZ::multiprocessing_map::start")
         proc_flags = multiprocessing_map(process, arguments_list, args.num_cores)
         assert all(s == "worked" for s in proc_flags), f"Error: some chunks failed"
-=======
-        # TODO: come back to me later....
-        tsprint(f"CZ::prepare_site_annotation::start")
-        prepare_site_annotation(midas_db, num_cores)
-        tsprint(f"CZ::prepare_site_annotation::finish")
-
-        tsprint(f"CZ::multiprocessing_map::start")
-        proc_flags = multiprocessing_map(process, arguments_list, args.num_cores)
->>>>>>> f4eca565
         tsprint(f"CZ::multiprocessing_map::finish")
 
     except AssertionError as error:
